// https://typelevel.org/sbt-typelevel/faq.html#what-is-a-base-version-anyway
ThisBuild / tlBaseVersion := "0.0" // your current series x.y

ThisBuild / organization := "org.typelevel"
ThisBuild / organizationName := "Typelevel"
ThisBuild / licenses := Seq(License.Apache2)
ThisBuild / developers := List(
  // your GitHub handle and name
  tlGitHubDev("rossabaker", "Ross A. Baker")
)

// publish to s01.oss.sonatype.org (set to true to publish to oss.sonatype.org instead)
ThisBuild / tlSonatypeUseLegacyHost := false

// publish website from this branch
ThisBuild / tlSitePublishBranch := Some("main")

val Scala213 = "2.13.8"
ThisBuild / crossScalaVersions := Seq(Scala213, "3.1.3")
ThisBuild / scalaVersion := Scala213 // the default Scala

lazy val root = tlCrossRootProject.aggregate(core, java)

lazy val core = crossProject(JVMPlatform, JSPlatform)
  .crossType(CrossType.Pure)
  .in(file("core"))
  .settings(
    name := "otel4s-core",
    libraryDependencies ++= Seq(
<<<<<<< HEAD
      "org.typelevel" %%% "cats-core" % "2.8.0",
      "org.typelevel" %%% "cats-effect" % "3.3.12",
=======
      "org.typelevel" %%% "cats-core" % "2.7.0",
      "org.typelevel" %%% "cats-effect" % "3.3.13",
>>>>>>> 5e5532ec
      "org.scalameta" %%% "munit" % "0.7.29" % Test,
      "org.typelevel" %%% "munit-cats-effect-3" % "1.0.7" % Test
    )
  )

lazy val java = crossProject(JVMPlatform)
  .crossType(CrossType.Pure)
  .in(file("java"))
  .settings(
    name := "otel4s-java",
    libraryDependencies ++= Seq(
      "io.opentelemetry" % "opentelemetry-api" % "1.15.0",
      "io.opentelemetry" % "opentelemetry-exporter-logging" % "1.15.0" % Test,
      "io.opentelemetry" % "opentelemetry-sdk-extension-autoconfigure" % "1.13.0-alpha" % Test
    )
  )
  .dependsOn(core % "compile->compile,test->test")

lazy val docs = project.in(file("site")).enablePlugins(TypelevelSitePlugin)<|MERGE_RESOLUTION|>--- conflicted
+++ resolved
@@ -27,13 +27,8 @@
   .settings(
     name := "otel4s-core",
     libraryDependencies ++= Seq(
-<<<<<<< HEAD
       "org.typelevel" %%% "cats-core" % "2.8.0",
-      "org.typelevel" %%% "cats-effect" % "3.3.12",
-=======
-      "org.typelevel" %%% "cats-core" % "2.7.0",
       "org.typelevel" %%% "cats-effect" % "3.3.13",
->>>>>>> 5e5532ec
       "org.scalameta" %%% "munit" % "0.7.29" % Test,
       "org.typelevel" %%% "munit-cats-effect-3" % "1.0.7" % Test
     )
